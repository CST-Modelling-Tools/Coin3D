#ifndef COIN_MATH_UNDEFS_H
#define COIN_MATH_UNDEFS_H

/**************************************************************************\
 * Copyright (c) Kongsberg Oil & Gas Technologies AS
 * All rights reserved.
 * 
 * Redistribution and use in source and binary forms, with or without
 * modification, are permitted provided that the following conditions are
 * met:
 * 
 * Redistributions of source code must retain the above copyright notice,
 * this list of conditions and the following disclaimer.
 * 
 * Redistributions in binary form must reproduce the above copyright
 * notice, this list of conditions and the following disclaimer in the
 * documentation and/or other materials provided with the distribution.
 * 
 * Neither the name of the copyright holder nor the names of its
 * contributors may be used to endorse or promote products derived from
 * this software without specific prior written permission.
 * 
 * THIS SOFTWARE IS PROVIDED BY THE COPYRIGHT HOLDERS AND CONTRIBUTORS
 * "AS IS" AND ANY EXPRESS OR IMPLIED WARRANTIES, INCLUDING, BUT NOT
 * LIMITED TO, THE IMPLIED WARRANTIES OF MERCHANTABILITY AND FITNESS FOR
 * A PARTICULAR PURPOSE ARE DISCLAIMED. IN NO EVENT SHALL THE COPYRIGHT
 * HOLDER OR CONTRIBUTORS BE LIABLE FOR ANY DIRECT, INDIRECT, INCIDENTAL,
 * SPECIAL, EXEMPLARY, OR CONSEQUENTIAL DAMAGES (INCLUDING, BUT NOT
 * LIMITED TO, PROCUREMENT OF SUBSTITUTE GOODS OR SERVICES; LOSS OF USE,
 * DATA, OR PROFITS; OR BUSINESS INTERRUPTION) HOWEVER CAUSED AND ON ANY
 * THEORY OF LIABILITY, WHETHER IN CONTRACT, STRICT LIABILITY, OR TORT
 * (INCLUDING NEGLIGENCE OR OTHERWISE) ARISING IN ANY WAY OUT OF THE USE
 * OF THIS SOFTWARE, EVEN IF ADVISED OF THE POSSIBILITY OF SUCH DAMAGE.
\**************************************************************************/

#ifndef COIN_INTERNAL
#error This header is only included while building Coin, and this is not while building Coin it seems.
#endif // !COIN_INTERNAL

/* *********************************************************************** */

/*
  The float-version of the math functions below did not come about
  until C99, so we don't want to use them internally, for portability
  reasons.

  This block was originally part of Inventor/C/basic.h, but since the
  #undef's were mangled by the config.status process, it did not really
  work as intended.  20070518 larsa
<<<<<<< HEAD
 
 cmath from "The LLVM Compiler Infrastructure" uses float-versions of the
 math functions below. Therefore don't undefine them when __clang__ is
 defined.
 
 */

#ifndef __clang__
=======

  cmath from "The LLVM Compiler Infrastructure" uses float-versions of the
  math functions below. Therefore don't undefine them when __clang__ is
  defined.
 
*/
>>>>>>> 016ffce9

#ifndef __clang__

#undef cosf
#define cosf(x) NO_SINGLEPREC /* whatever that'll give us a compile error... */
#undef sinf
#define sinf(x) NO_SINGLEPREC
#undef tanf
#define tanf(x) NO_SINGLEPREC
#undef powf
#define powf(x) NO_SINGLEPREC
#undef sqrtf
#define sqrtf(x) NO_SINGLEPREC
#undef acosf
#define acosf(x) NO_SINGLEPREC
#undef asinf
#define asinf(x) NO_SINGLEPREC
#undef atanf
#define atanf(x) NO_SINGLEPREC
#undef atan2f
#define atan2f(x) NO_SINGLEPREC

#endif // !__clang__


/* *********************************************************************** */

#endif // !COIN_MATH_UNDEFS_H<|MERGE_RESOLUTION|>--- conflicted
+++ resolved
@@ -47,23 +47,12 @@
   This block was originally part of Inventor/C/basic.h, but since the
   #undef's were mangled by the config.status process, it did not really
   work as intended.  20070518 larsa
-<<<<<<< HEAD
- 
- cmath from "The LLVM Compiler Infrastructure" uses float-versions of the
- math functions below. Therefore don't undefine them when __clang__ is
- defined.
- 
- */
-
-#ifndef __clang__
-=======
 
   cmath from "The LLVM Compiler Infrastructure" uses float-versions of the
   math functions below. Therefore don't undefine them when __clang__ is
   defined.
  
 */
->>>>>>> 016ffce9
 
 #ifndef __clang__
 
